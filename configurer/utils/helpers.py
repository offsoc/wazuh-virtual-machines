# ruff: noqa: UP007
import subprocess
from typing import Union

from utils.logger import Logger

logger = Logger("Configurer helpers")


def run_command(
<<<<<<< HEAD
    commands: str | list[str], check=False, output=False
=======
    commands: Union[str, list[str]], check=False, output=False
>>>>>>> e8d51f95
) -> Union[tuple[list[str], list[str], list[int]], None]:  # noqa: UP007
    """
    Executes one or more shell commands.
    Args:
        commands (Union[str, list[str]]): A single command as a string or a list of commands to execute.
        check (bool, optional): If True, raises a RuntimeError if any command produces an error output. Defaults to False.
        output (bool, optional): If True, returns the stdout, stderr, and return codes of the executed commands in a list. Defaults to False.
    Returns:
        Union[tuple[list[str], list[str], list[int]], None]: If output parameter is True, returns a tuple containing lists of stdout, stderr, and return codes for each command. Otherwise, returns None.
    """
    if isinstance(commands, str):
        commands = [commands]

    stdout_list = []
    stderr_list = []
    returncode_list = []

    for command in commands:
        logger.info(f"Executing: {command}")
        result = subprocess.run(command, capture_output=True, text=True, shell=True)
        if check and result.stderr:
            logger.error(f"Error output: {result.stderr}")
            raise RuntimeError(f"Error executing command: {result.stderr}")
        elif not check and result.returncode != 0:
            logger.warning(f"Command failed with return code {result.returncode}")
            logger.warning(f"Error output: {result.stderr}")
        else:
            logger.info_success("Command executed successfully.")

        if output:
            stdout_list.append(result.stdout.strip())
            stderr_list.append(result.stderr.strip())
            returncode_list.append(result.returncode)

    return (stdout_list, stderr_list, returncode_list) if output else None<|MERGE_RESOLUTION|>--- conflicted
+++ resolved
@@ -8,11 +8,7 @@
 
 
 def run_command(
-<<<<<<< HEAD
-    commands: str | list[str], check=False, output=False
-=======
     commands: Union[str, list[str]], check=False, output=False
->>>>>>> e8d51f95
 ) -> Union[tuple[list[str], list[str], list[int]], None]:  # noqa: UP007
     """
     Executes one or more shell commands.
