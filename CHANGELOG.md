# Change Log
All notable changes to this project will be documented in this file.

<<<<<<< HEAD
## [4.13.0]

### Added

- Added repository_bumper.sh script. ([#271](https://github.com/wazuh/wazuh-virtual-machines/pull/271))

### Changed

- Updated the regular expression for the new indexes ([#240](https://github.com/wazuh/wazuh-virtual-machines/pull/240))

### Fixed

- Fix obtaining the tag in case the INSTALLATION_ASSISTANT_BRANCH variable contains the HEAD ([#239](https://github.com/wazuh/wazuh-virtual-machines/pull/239))

### Deleted

- Remove default virtual-machines reference version from workflow ([#237](https://github.com/wazuh/wazuh-virtual-machines/pull/237))
=======
## [4.12.2]

### Added

- None

### Changed

- None

### Fixed

- None

### Deleted

- None
>>>>>>> 9368f5fc

## [4.12.1]

### Added

- None

### Changed

- None

### Fixed

- None

### Deleted

- None

## [4.12.0]

### Added

- None

### Changed

- Adapt existing workflows to new allocator YAML inventory ([#220](https://github.com/wazuh/wazuh-virtual-machines/pull/220))
- Updated VERSION file to the new standard. ([#212](https://github.com/wazuh/wazuh-virtual-machines/pull/212))
- Change runners in GHA workflows to Ubuntu 22.04 ([#145](https://github.com/wazuh/wazuh-virtual-machines/pull/145))

### Fixed

- None

### Deleted

- None

## [4.11.2]

### Added

- None

### Changed

- None

### Fixed

- None

### Deleted

- None

## [4.11.1]

### Added

- None

### Changed

- None

### Fixed

- None

### Deleted

- None

## [4.11.0]

### Added

- None

### Changed

- Reworked the OVA workflow, creation process and upgraded base OS. ([#170](https://github.com/wazuh/wazuh-virtual-machines/pull/170))
- Change OS base for Wazuh AMI to Amazon Linux 2023. ([#150](https://github.com/wazuh/wazuh-virtual-machines/pull/150))
- Added venv to AMI and OVA workflows. ([#112](https://github.com/wazuh/wazuh-virtual-machines/pull/112))
- Improvements to AMI customization script. ([#98](https://github.com/wazuh/wazuh-virtual-machines/pull/98))

### Fixed

- Fix Wazuh dashboard errors in OVA. ([#209](https://github.com/wazuh/wazuh-virtual-machines/pull/209))
- Fixed local build for OVA. ([#208](https://github.com/wazuh/wazuh-virtual-machines/pull/208))
- Fixed Wazuh Dashboard issues when the AMI boots up. ([#205](https://github.com/wazuh/wazuh-virtual-machines/pull/205))
- Fix Wazuh dashboard certificate verification failure ([#198](https://github.com/wazuh/wazuh-virtual-machines/pull/198))
- Fixed Wazuh ASCII art logo display in OVA. ([#192](https://github.com/wazuh/wazuh-virtual-machines/pull/192))
- Fixed video in grub configuration for the OVA. ([#190](https://github.com/wazuh/wazuh-virtual-machines/pull/190))
- Changed ssh config file to allow ssh while FIPS is activated. ([#184](https://github.com/wazuh/wazuh-virtual-machines/pull/184))
- Fixed Vagrant synced folder error in OVA. ([#183](https://github.com/wazuh/wazuh-virtual-machines/pull/183))
- Fix the ova workflow for stages support and AWS instance deletion. ([#175](https://github.com/wazuh/wazuh-virtual-machines/pull/176))
- Fixed the OVA workflow to add support in stages. ([#173](https://github.com/wazuh/wazuh-virtual-machines/pull/173))

### Deleted

- None

## [4.10.1]

### Added

- None

### Changed

- None

### Fixed

- None

### Deleted

- None

## [4.10.0]

### Added

- Added echo of the OVA URI ([#84](https://github.com/wazuh/wazuh-virtual-machines/pull/84))
- Add security policy ([#46](https://github.com/wazuh/wazuh-virtual-machines/pull/46))
- Add packages_builder_ami workflow ([#40](https://github.com/wazuh/wazuh-virtual-machines/pull/40))
- Added builder_OVA workflow ([#32](https://github.com/wazuh/wazuh-virtual-machines/pull/32))
- Added packages_builder_ami workflow header ([#31](https://github.com/wazuh/wazuh-virtual-machines/pull/31))
- Added the OVA to the wazuh-virtual-machines repository without changes ([#30](https://github.com/wazuh/wazuh-virtual-machines/pull/30)) - (OVA)

### Changed

- Change inputs parameters in AMI and OVA workflows ([#118](https://github.com/wazuh/wazuh-virtual-machines/pull/118))
- Change ami and ova workflows input upper_case to lower_case ([#114](https://github.com/wazuh/wazuh-virtual-machines/pull/114))
- Changed the SSH port of the AMI to 22 ([#83](https://github.com/wazuh/wazuh-virtual-machines/pull/83))
- Migrated certificates and passwords changes for AMI. ([#73](https://github.com/wazuh/wazuh-virtual-machines/pull/73))
- Add a new input for wazuh-virtual-machines reference to the OVA and AMI workflows ([#70](https://github.com/wazuh/wazuh-virtual-machines/pull/70))
- Adapted repository selection in OVA generation ([#58](https://github.com/wazuh/wazuh-virtual-machines/pull/58))
- Modify the AMI GHA workflow with the new Installation Assistant logic ([#55](https://github.com/wazuh/wazuh-virtual-machines/pull/55))
- Migrated Build OVA pipeline from Jenkins to GHA Workflow ([#44](https://github.com/wazuh/wazuh-virtual-machines/pull/44))
- Migrated the OVA construction files to the wazuh-virtual-machines repository ([#29](https://github.com/wazuh/wazuh-virtual-machines/pull/29)) - (OVA)

### Fixed

- Add validation in the generate_ova.sh file when use tag instead a branch reference ([#100](https://github.com/wazuh/wazuh-virtual-machines/pull/100))
- Added ova extension to the sha file and change S3 directory from OVA to ova ([#96](https://github.com/wazuh/wazuh-virtual-machines/pull/96))
- Added # to the Port 22 configuration in the AMI instance ([#97](https://github.com/wazuh/wazuh-virtual-machines/pull/97))
- Changed GitHub Runner version to fix Python error ([#82](https://github.com/wazuh/wazuh-virtual-machines/pull/82))
- Deleted dashboard logs cleanup in OVA local build ([#57](https://github.com/wazuh/wazuh-virtual-machines/pull/57))
- Fix typos and add news inputs in the AMI workflow header ([#35](https://github.com/wazuh/wazuh-virtual-machines/pull/35))

### Deleted

- None

## [4.9.2]

- https://github.com/wazuh/wazuh-packages/releases/tag/v4.9.2

## [4.9.1]

- https://github.com/wazuh/wazuh-packages/releases/tag/v4.9.1

## [4.9.0]

- https://github.com/wazuh/wazuh-packages/releases/tag/v4.9.0

## [4.8.2]

- https://github.com/wazuh/wazuh-packages/releases/tag/v4.8.2

## [4.8.1]

- https://github.com/wazuh/wazuh-packages/releases/tag/v4.8.1

## [4.8.0]

- https://github.com/wazuh/wazuh-packages/releases/tag/v4.8.0

## [4.7.5]

- https://github.com/wazuh/wazuh-packages/releases/tag/v4.7.5

## [4.7.4]

- https://github.com/wazuh/wazuh-packages/releases/tag/v4.7.4

## [4.7.3]

- https://github.com/wazuh/wazuh-packages/releases/tag/v4.7.3

## [4.7.2]

- https://github.com/wazuh/wazuh-packages/releases/tag/v4.7.2

## [4.7.1]

- https://github.com/wazuh/wazuh-packages/releases/tag/v4.7.1

## [v4.7.0]

- https://github.com/wazuh/wazuh-packages/releases/tag/v4.7.0

## [v4.6.0]

- https://github.com/wazuh/wazuh-packages/releases/tag/v4.6.0

## [v4.5.4]

- https://github.com/wazuh/wazuh-packages/releases/tag/v4.5.4

## [v4.5.3]

- https://github.com/wazuh/wazuh-packages/releases/tag/v4.5.3

## [v4.5.2]

- https://github.com/wazuh/wazuh-packages/releases/tag/v4.5.2

## [v4.5.1]

- https://github.com/wazuh/wazuh-packages/releases/tag/v4.5.1

## [v4.5.0]

- https://github.com/wazuh/wazuh-packages/releases/tag/v4.5.0

## [v4.4.5]

- https://github.com/wazuh/wazuh-packages/releases/tag/v4.4.5

## [v4.4.4]

- https://github.com/wazuh/wazuh-packages/releases/tag/v4.4.4

## [v4.4.3]

- https://github.com/wazuh/wazuh-packages/releases/tag/v4.4.3

## [v4.4.2]

- https://github.com/wazuh/wazuh-packages/releases/tag/v4.4.2

## [v4.3.11]

- https://github.com/wazuh/wazuh-packages/releases/tag/v4.3.11

## [v4.4.1]

- https://github.com/wazuh/wazuh-packages/releases/tag/v4.4.1

## [v4.4.0]

- https://github.com/wazuh/wazuh-packages/releases/tag/v4.4.0

## [v4.3.10]

- https://github.com/wazuh/wazuh-packages/releases/tag/v4.3.10

## [v4.3.9]

- https://github.com/wazuh/wazuh-packages/releases/tag/v4.3.9

## [v4.3.8]

- https://github.com/wazuh/wazuh-packages/releases/tag/v4.3.8

## [v4.3.7]

- https://github.com/wazuh/wazuh-packages/releases/tag/v4.3.7

## [v4.3.6]

- https://github.com/wazuh/wazuh-packages/releases/tag/v4.3.6

## [v4.3.5]

- https://github.com/wazuh/wazuh-packages/releases/tag/v4.3.5

## [v4.3.4]

- https://github.com/wazuh/wazuh-packages/releases/tag/v4.3.4

## [v4.3.3]

- https://github.com/wazuh/wazuh-packages/releases/tag/v4.3.3

## [v4.3.2]

- https://github.com/wazuh/wazuh-packages/releases/tag/v4.3.2

## [v4.2.7]

- https://github.com/wazuh/wazuh-packages/releases/tag/v4.2.7

## [v4.3.1]

- https://github.com/wazuh/wazuh-packages/releases/tag/v4.3.1

## [v4.3.0]

- https://github.com/wazuh/wazuh-packages/releases/tag/v4.3.0

## [v4.2.6]

- https://github.com/wazuh/wazuh-packages/releases/tag/v4.2.6

## [v4.2.5]

- https://github.com/wazuh/wazuh-packages/releases/tag/v4.2.5

## [v4.2.4]

- https://github.com/wazuh/wazuh-packages/releases/tag/v4.2.4

## [v4.2.3]

- https://github.com/wazuh/wazuh-packages/releases/tag/v4.2.3

## [v4.2.2]

- https://github.com/wazuh/wazuh-packages/releases/tag/v4.2.2

## [v4.2.1]

- https://github.com/wazuh/wazuh-packages/releases/tag/v4.2.1

## [v4.2.0]

- https://github.com/wazuh/wazuh-packages/releases/tag/v4.2.0

## [v4.1.5]

- https://github.com/wazuh/wazuh-packages/releases/tag/v4.1.5

## [v4.1.4]

- https://github.com/wazuh/wazuh-packages/releases/tag/v4.1.4

## [v4.1.3]

- https://github.com/wazuh/wazuh-packages/releases/tag/v4.1.3

## [v4.1.2]

- https://github.com/wazuh/wazuh-packages/releases/tag/v4.1.2

## [v4.1.1]

- https://github.com/wazuh/wazuh-packages/releases/tag/v4.1.1

## [v4.0.2]

- https://github.com/wazuh/wazuh-packages/releases/tag/v4.0.2

## [v4.0.0]

- https://github.com/wazuh/wazuh-packages/releases/tag/v4.0.0<|MERGE_RESOLUTION|>--- conflicted
+++ resolved
@@ -1,7 +1,6 @@
 # Change Log
 All notable changes to this project will be documented in this file.
 
-<<<<<<< HEAD
 ## [4.13.0]
 
 ### Added
@@ -19,7 +18,7 @@
 ### Deleted
 
 - Remove default virtual-machines reference version from workflow ([#237](https://github.com/wazuh/wazuh-virtual-machines/pull/237))
-=======
+
 ## [4.12.2]
 
 ### Added
@@ -37,7 +36,6 @@
 ### Deleted
 
 - None
->>>>>>> 9368f5fc
 
 ## [4.12.1]
 
