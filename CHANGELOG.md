--- conflicted
+++ resolved
@@ -1,7 +1,6 @@
 # Change Log
 All notable changes to this project will be documented in this file.
 
-<<<<<<< HEAD
 ## [4.12.0]
 
 ### Added
@@ -20,8 +19,6 @@
 
 - None
 
-=======
->>>>>>> 0829a690
 ## [4.11.0]
 
 ### Added
