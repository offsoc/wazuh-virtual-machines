# Change Log
All notable changes to this project will be documented in this file.

## [5.0.0]

### Added

- None

### Changed

- None

### Fixed

- None

### Deleted

- None

## [4.14.0]

### Added

- None

### Changed

- None

### Fixed

- None

### Deleted

- None

<<<<<<< HEAD
=======
## [4.13.0]

### Added

- Added repository_bumper.sh script. ([#271](https://github.com/wazuh/wazuh-virtual-machines/pull/271))

### Changed

- Updated the regular expression for the new indexes ([#240](https://github.com/wazuh/wazuh-virtual-machines/pull/240))

### Fixed

- Fix obtaining the tag in case the INSTALLATION_ASSISTANT_BRANCH variable contains the HEAD ([#239](https://github.com/wazuh/wazuh-virtual-machines/pull/239))

### Deleted

- Remove default virtual-machines reference version from workflow ([#237](https://github.com/wazuh/wazuh-virtual-machines/pull/237))

## [4.12.1]

### Added

- None

### Changed

- None

### Fixed

- None

### Deleted

- None

>>>>>>> 29be5d79
## [4.12.0]

### Added

- None

### Changed

- Adapt existing workflows to new allocator YAML inventory ([#220](https://github.com/wazuh/wazuh-virtual-machines/pull/220))
- Updated VERSION file to the new standard. ([#212](https://github.com/wazuh/wazuh-virtual-machines/pull/212))
- Change runners in GHA workflows to Ubuntu 22.04 ([#145](https://github.com/wazuh/wazuh-virtual-machines/pull/145))

### Fixed

- None

### Deleted

- None

## [4.11.2]

### Added

- None

### Changed

- None

### Fixed

- None

### Deleted

- None

## [4.11.1]

### Added

- None

### Changed

- None

### Fixed

- None

### Deleted

- None

## [4.11.0]

### Added

- None

### Changed

- Reworked the OVA workflow, creation process and upgraded base OS. ([#170](https://github.com/wazuh/wazuh-virtual-machines/pull/170))
- Change OS base for Wazuh AMI to Amazon Linux 2023. ([#150](https://github.com/wazuh/wazuh-virtual-machines/pull/150))
- Added venv to AMI and OVA workflows. ([#112](https://github.com/wazuh/wazuh-virtual-machines/pull/112))
- Improvements to AMI customization script. ([#98](https://github.com/wazuh/wazuh-virtual-machines/pull/98))

### Fixed

- Fix Wazuh dashboard errors in OVA. ([#209](https://github.com/wazuh/wazuh-virtual-machines/pull/209))
- Fixed local build for OVA. ([#208](https://github.com/wazuh/wazuh-virtual-machines/pull/208))
- Fixed Wazuh Dashboard issues when the AMI boots up. ([#205](https://github.com/wazuh/wazuh-virtual-machines/pull/205))
- Fix Wazuh dashboard certificate verification failure ([#198](https://github.com/wazuh/wazuh-virtual-machines/pull/198))
- Fixed Wazuh ASCII art logo display in OVA. ([#192](https://github.com/wazuh/wazuh-virtual-machines/pull/192))
- Fixed video in grub configuration for the OVA. ([#190](https://github.com/wazuh/wazuh-virtual-machines/pull/190))
- Changed ssh config file to allow ssh while FIPS is activated. ([#184](https://github.com/wazuh/wazuh-virtual-machines/pull/184))
- Fixed Vagrant synced folder error in OVA. ([#183](https://github.com/wazuh/wazuh-virtual-machines/pull/183))
- Fix the ova workflow for stages support and AWS instance deletion. ([#175](https://github.com/wazuh/wazuh-virtual-machines/pull/176))
- Fixed the OVA workflow to add support in stages. ([#173](https://github.com/wazuh/wazuh-virtual-machines/pull/173))

### Deleted

- None

## [4.10.1]

### Added

- None

### Changed

- None

### Fixed

- None

### Deleted

- None

## [4.10.0]

### Added

- Added echo of the OVA URI ([#84](https://github.com/wazuh/wazuh-virtual-machines/pull/84))
- Add security policy ([#46](https://github.com/wazuh/wazuh-virtual-machines/pull/46))
- Add packages_builder_ami workflow ([#40](https://github.com/wazuh/wazuh-virtual-machines/pull/40))
- Added builder_OVA workflow ([#32](https://github.com/wazuh/wazuh-virtual-machines/pull/32))
- Added packages_builder_ami workflow header ([#31](https://github.com/wazuh/wazuh-virtual-machines/pull/31))
- Added the OVA to the wazuh-virtual-machines repository without changes ([#30](https://github.com/wazuh/wazuh-virtual-machines/pull/30)) - (OVA)

### Changed

- Change inputs parameters in AMI and OVA workflows ([#118](https://github.com/wazuh/wazuh-virtual-machines/pull/118))
- Change ami and ova workflows input upper_case to lower_case ([#114](https://github.com/wazuh/wazuh-virtual-machines/pull/114))
- Changed the SSH port of the AMI to 22 ([#83](https://github.com/wazuh/wazuh-virtual-machines/pull/83))
- Migrated certificates and passwords changes for AMI. ([#73](https://github.com/wazuh/wazuh-virtual-machines/pull/73))
- Add a new input for wazuh-virtual-machines reference to the OVA and AMI workflows ([#70](https://github.com/wazuh/wazuh-virtual-machines/pull/70))
- Adapted repository selection in OVA generation ([#58](https://github.com/wazuh/wazuh-virtual-machines/pull/58))
- Modify the AMI GHA workflow with the new Installation Assistant logic ([#55](https://github.com/wazuh/wazuh-virtual-machines/pull/55))
- Migrated Build OVA pipeline from Jenkins to GHA Workflow ([#44](https://github.com/wazuh/wazuh-virtual-machines/pull/44))
- Migrated the OVA construction files to the wazuh-virtual-machines repository ([#29](https://github.com/wazuh/wazuh-virtual-machines/pull/29)) - (OVA)

### Fixed

- Add validation in the generate_ova.sh file when use tag instead a branch reference ([#100](https://github.com/wazuh/wazuh-virtual-machines/pull/100))
- Added ova extension to the sha file and change S3 directory from OVA to ova ([#96](https://github.com/wazuh/wazuh-virtual-machines/pull/96))
- Added # to the Port 22 configuration in the AMI instance ([#97](https://github.com/wazuh/wazuh-virtual-machines/pull/97))
- Changed GitHub Runner version to fix Python error ([#82](https://github.com/wazuh/wazuh-virtual-machines/pull/82))
- Deleted dashboard logs cleanup in OVA local build ([#57](https://github.com/wazuh/wazuh-virtual-machines/pull/57))
- Fix typos and add news inputs in the AMI workflow header ([#35](https://github.com/wazuh/wazuh-virtual-machines/pull/35))

### Deleted

- None

## [4.9.2]

- https://github.com/wazuh/wazuh-packages/releases/tag/v4.9.2

## [4.9.1]

- https://github.com/wazuh/wazuh-packages/releases/tag/v4.9.1

## [4.9.0]

- https://github.com/wazuh/wazuh-packages/releases/tag/v4.9.0

## [4.8.2]

- https://github.com/wazuh/wazuh-packages/releases/tag/v4.8.2

## [4.8.1]

- https://github.com/wazuh/wazuh-packages/releases/tag/v4.8.1

## [4.8.0]

- https://github.com/wazuh/wazuh-packages/releases/tag/v4.8.0

## [4.7.5]

- https://github.com/wazuh/wazuh-packages/releases/tag/v4.7.5

## [4.7.4]

- https://github.com/wazuh/wazuh-packages/releases/tag/v4.7.4

## [4.7.3]

- https://github.com/wazuh/wazuh-packages/releases/tag/v4.7.3

## [4.7.2]

- https://github.com/wazuh/wazuh-packages/releases/tag/v4.7.2

## [4.7.1]

- https://github.com/wazuh/wazuh-packages/releases/tag/v4.7.1

## [v4.7.0]

- https://github.com/wazuh/wazuh-packages/releases/tag/v4.7.0

## [v4.6.0]

- https://github.com/wazuh/wazuh-packages/releases/tag/v4.6.0

## [v4.5.4]

- https://github.com/wazuh/wazuh-packages/releases/tag/v4.5.4

## [v4.5.3]

- https://github.com/wazuh/wazuh-packages/releases/tag/v4.5.3

## [v4.5.2]

- https://github.com/wazuh/wazuh-packages/releases/tag/v4.5.2

## [v4.5.1]

- https://github.com/wazuh/wazuh-packages/releases/tag/v4.5.1

## [v4.5.0]

- https://github.com/wazuh/wazuh-packages/releases/tag/v4.5.0

## [v4.4.5]

- https://github.com/wazuh/wazuh-packages/releases/tag/v4.4.5

## [v4.4.4]

- https://github.com/wazuh/wazuh-packages/releases/tag/v4.4.4

## [v4.4.3]

- https://github.com/wazuh/wazuh-packages/releases/tag/v4.4.3

## [v4.4.2]

- https://github.com/wazuh/wazuh-packages/releases/tag/v4.4.2

## [v4.3.11]

- https://github.com/wazuh/wazuh-packages/releases/tag/v4.3.11

## [v4.4.1]

- https://github.com/wazuh/wazuh-packages/releases/tag/v4.4.1

## [v4.4.0]

- https://github.com/wazuh/wazuh-packages/releases/tag/v4.4.0

## [v4.3.10]

- https://github.com/wazuh/wazuh-packages/releases/tag/v4.3.10

## [v4.3.9]

- https://github.com/wazuh/wazuh-packages/releases/tag/v4.3.9

## [v4.3.8]

- https://github.com/wazuh/wazuh-packages/releases/tag/v4.3.8

## [v4.3.7]

- https://github.com/wazuh/wazuh-packages/releases/tag/v4.3.7

## [v4.3.6]

- https://github.com/wazuh/wazuh-packages/releases/tag/v4.3.6

## [v4.3.5]

- https://github.com/wazuh/wazuh-packages/releases/tag/v4.3.5

## [v4.3.4]

- https://github.com/wazuh/wazuh-packages/releases/tag/v4.3.4

## [v4.3.3]

- https://github.com/wazuh/wazuh-packages/releases/tag/v4.3.3

## [v4.3.2]

- https://github.com/wazuh/wazuh-packages/releases/tag/v4.3.2

## [v4.2.7]

- https://github.com/wazuh/wazuh-packages/releases/tag/v4.2.7

## [v4.3.1]

- https://github.com/wazuh/wazuh-packages/releases/tag/v4.3.1

## [v4.3.0]

- https://github.com/wazuh/wazuh-packages/releases/tag/v4.3.0

## [v4.2.6]

- https://github.com/wazuh/wazuh-packages/releases/tag/v4.2.6

## [v4.2.5]

- https://github.com/wazuh/wazuh-packages/releases/tag/v4.2.5

## [v4.2.4]

- https://github.com/wazuh/wazuh-packages/releases/tag/v4.2.4

## [v4.2.3]

- https://github.com/wazuh/wazuh-packages/releases/tag/v4.2.3

## [v4.2.2]

- https://github.com/wazuh/wazuh-packages/releases/tag/v4.2.2

## [v4.2.1]

- https://github.com/wazuh/wazuh-packages/releases/tag/v4.2.1

## [v4.2.0]

- https://github.com/wazuh/wazuh-packages/releases/tag/v4.2.0

## [v4.1.5]

- https://github.com/wazuh/wazuh-packages/releases/tag/v4.1.5

## [v4.1.4]

- https://github.com/wazuh/wazuh-packages/releases/tag/v4.1.4

## [v4.1.3]

- https://github.com/wazuh/wazuh-packages/releases/tag/v4.1.3

## [v4.1.2]

- https://github.com/wazuh/wazuh-packages/releases/tag/v4.1.2

## [v4.1.1]

- https://github.com/wazuh/wazuh-packages/releases/tag/v4.1.1

## [v4.0.2]

- https://github.com/wazuh/wazuh-packages/releases/tag/v4.0.2

## [v4.0.0]

- https://github.com/wazuh/wazuh-packages/releases/tag/v4.0.0<|MERGE_RESOLUTION|>--- conflicted
+++ resolved
@@ -37,8 +37,6 @@
 
 - None
 
-<<<<<<< HEAD
-=======
 ## [4.13.0]
 
 ### Added
@@ -57,25 +55,6 @@
 
 - Remove default virtual-machines reference version from workflow ([#237](https://github.com/wazuh/wazuh-virtual-machines/pull/237))
 
-## [4.12.1]
-
-### Added
-
-- None
-
-### Changed
-
-- None
-
-### Fixed
-
-- None
-
-### Deleted
-
-- None
-
->>>>>>> 29be5d79
 ## [4.12.0]
 
 ### Added
