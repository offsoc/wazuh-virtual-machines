--- conflicted
+++ resolved
@@ -15,11 +15,7 @@
       WAZUH_INSTALLATION_ASSISTANT_REFERENCE:
         description: 'Branch or tag of the wazuh-installation-assistant repository'
         required: true
-<<<<<<< HEAD
         default: '5.0.0'
-=======
-        default: '4.10.2'
->>>>>>> bd7a709f
       WAZUH_PACKAGE_REPOSITORY:
         type: choice
         description: 'Wazuh package repository from which to download the packages'
