run-name: Build OVA ${{ inputs.id }} ${{ inputs.is_stage && ' - is stage' || '' }}${{ inputs.checksum && ' - checksum' || '' }} - Branch ${{ github.ref_name }} - Launched by @${{ github.actor }}
name: Build OVA

on:
  workflow_dispatch:
    inputs:
<<<<<<< HEAD
      WAZUH_VIRTUAL_MACHINES_REFERENCE:
        description: 'Branch or tag of the wazuh-virtual-machines repository'
        required: true
        default: '5.0.0'
      WAZUH_INSTALLATION_ASSISTANT_REFERENCE:
        description: 'Branch or tag of the wazuh-installation-assistant repository'
        required: true
        default: '5.0.0'
      WAZUH_AUTOMATION_REFERENCE:
        description: 'Branch or tag of the wazuh-automation repository'
        required: true
        default: '5.0.0'
=======
      id:
        description: "ID used to identify the workflow uniquely."
        type: string
        required: false
      WAZUH_INSTALLATION_ASSISTANT_REFERENCE:
        description: 'Branch or tag of the wazuh-installation-assistant repository'
        required: true
        default: '4.10.0'
>>>>>>> 55edcf20
      WAZUH_PACKAGE_REPOSITORY:
        type: choice
        description: 'Wazuh package repository from which to download the packages'
        required: true
        options:
          - prod
          - dev
          - staging
      OVA_REVISION:
        type: string
        description: 'Revision of the OVA file. Use "0" for development builds'
        required: true
        default: '0'
      is_stage:
        description: "Is stage?"
        type: boolean
        default: false
      checksum:
        type: boolean
        description: |
          Generate package checksum.
          Default is 'false'.
        required: false
      DEBUG:
        type: choice
        description: 'Debug mode'
        required: false
        options:
          - -v
          - -vv
          - -vvv
  workflow_call:
    inputs:
      id:
        type: string
        required: false
      checksum:
        type: boolean
        required: false

env:
    OVA_AMI: "ami-0d4bd55523ee67aa4"
    INSTANCE_TYPE: "t2.xlarge"
    SECURITY_GROUP: "sg-005cff996b335d497"
    SUBNET: "subnet-0b6aea31fb32cffad"
    TEMPORAL_S3_BUCKET: "warehouse.wazuh.com"
    S3_BUCKET: "packages-dev.wazuh.com"
    S3_PATH: "development/wazuh/4.x/secondary/OVA"
    OVA_ENVIRONMENT: "vmware"
    CONTAINER_FORMAT: "ova"
    TEMPORAL_S3_PATH: "trash/vm"
    OVA_USER: "wazuh-user"
    OVA_USER_PASSWORD: "wazuh"
    INVENTORY_PATH: "/tmp/allocatorvm_ova"
    AWS_REGION: "us-east-1"
    OVA_PATH: "/var/provision/wazuh-virtual-machines"
    WIA_DIR: "wazuh-installation-assistant"
    WIA_REPOSITORY: "https://github.com/wazuh/wazuh-installation-assistant"
    ANSIBLE_CALLBACK: "yaml"

permissions:
  id-token: write   # This is required for requesting the JWT
  contents: read    # This is required for actions/checkout

jobs:
  build_and_run:
    runs-on: ubuntu-latest
    steps:
      - name: Install Ansible
        run: sudo apt-get update && sudo apt install -y python3 jq sshpass && python3 -m pip install --user ansible-core==2.16 && pip install pyyaml && ansible-galaxy collection install community.general

      - name: Checkout code
        uses: actions/checkout@v4

      - name: Setting FILENAME var
        run: |
          WAZUH_VERSION=$(cat VERSION)
          COMMIT_SHA=$(git rev-parse --short ${{ github.sha }})
          echo "WAZUH_VERSION=$WAZUH_VERSION" >> $GITHUB_ENV
          FILENAME="wazuh-${WAZUH_VERSION}-${{ inputs.OVA_REVISION }}"

          if [ ${{ inputs.is_stage }} == false ]; then
            FILENAME="${FILENAME}-${COMMIT_SHA}"
          fi
          
          echo "FILENAME=$FILENAME" >> $GITHUB_ENV
          FILENAME_OVA="${FILENAME}.ova"
          echo "FILENAME_OVA=$FILENAME_OVA" >> $GITHUB_ENV
          FILENAME_SHA="${FILENAME}.sha512"
          echo "FILENAME_SHA=$FILENAME_SHA" >> $GITHUB_ENV

      - name: View parameters
        run: echo "${{ toJson(inputs) }}"

      - name: Configure AWS credentials
        uses: aws-actions/configure-aws-credentials@v4
        with:
          role-to-assume: ${{ secrets.AWS_IAM_OVA_ROLE }}
          role-session-name: "OVA-Builder"
          aws-region: "${{ env.AWS_REGION }}"
          role-duration-seconds: 10800 # Set the duration of the role session to 3 hours

      - name: Install and config OpenVPN
        run: |
          sudo apt update
          sudo apt install -y openvpn openvpn-systemd-resolved
          echo "${{ secrets.CI_VPN_GITHUB }}" > vpn.ovpn
          sudo openvpn --config "vpn.ovpn" --daemon

      - name: Wait for a VPN connection
        id: vpn_connected
        timeout-minutes: 10
        run: |
          while ! ping -c2 10.10.0.252; do
            sudo kill -9 `pidof openvpn`;
            sudo openvpn --config "vpn.ovpn" --daemon;
            sleep 30;
          done

      - name: Create OVA VM
        id: alloc_vm_ova
        run: |
          instance=$(aws ec2 run-instances --image-id "${{ env.OVA_AMI }}" --count 1 --instance-type "${{ env.INSTANCE_TYPE }}" --key-name Ephemeral \
          --security-group-ids "${{ env.SECURITY_GROUP }}" --subnet-id "${{ env.SUBNET }}" \
          --tag-specifications 'ResourceType=instance,Tags=[{Key=Name,Value=gha_${{ github.run_id }}_ova_build},{Key=team,Value=devops}]')
          INSTANCE_ID=$(echo $instance | jq -r '.Instances[0].InstanceId')
          echo "INSTANCE_ID=${INSTANCE_ID}" >> $GITHUB_ENV

      - name: Wait for instance to be running
        run: |
          MAX_RETRIES=40
          NUM_RETRIES=0
          while true; do
            STATUS=$(aws ec2 describe-instances --instance-ids "${{ env.INSTANCE_ID }}" | jq -r '.Reservations[0].Instances[0].State.Name')
            if [ "${STATUS}" == "running" ]; then
              break
            fi
            sleep 30
            NUM_RETRIES=$((NUM_RETRIES+1))
            if [ ${NUM_RETRIES} -eq ${MAX_RETRIES} ]; then
              echo "Error creating OVA VM"
              aws ec2 terminate-instances --instance-ids "${{ env.INSTANCE_ID }}"
              exit 1
            fi
          done
          ansible_host=$(aws ec2 describe-instances --instance-ids "${{ env.INSTANCE_ID }}" | jq -r '.Reservations[0].Instances[0].PrivateIpAddress')
          mkdir -p ${{ env.INVENTORY_PATH }}
          echo "[gha_instance]" > ${{ env.INVENTORY_PATH }}/inventory
          echo "$ansible_host ansible_user=${{ env.OVA_USER }} ansible_password=${{ env.OVA_USER_PASSWORD }} ansible_ssh_common_args='-o StrictHostKeyChecking=no'" >> ${{ env.INVENTORY_PATH }}/inventory
          echo "ANSIBLE_HOST=$ansible_host" >> $GITHUB_ENV

      - name: Wait for SSH to be available
        run: |
          ansible_host=${{ env.ANSIBLE_HOST }}
          MAX_RETRIES=40
          NUM_RETRIES=0
          while true; do
            if sshpass -p ${{ env.OVA_USER_PASSWORD }} ssh -o 'StrictHostKeyChecking no' -o 'ConnectTimeout=10' ${{ env.OVA_USER }}@$ansible_host "exit"; then
              break
            fi
            sleep 30
            NUM_RETRIES=$((NUM_RETRIES+1))
            if [ ${NUM_RETRIES} -eq ${MAX_RETRIES} ]; then
              echo "Error connecting to OVA VM"
              aws ec2 terminate-instances --instance-ids "${{ env.INSTANCE_ID }}"
              exit 1
            fi
          done

      - name: Run Ansible playbook to generate the OVA
        run: |
          builder_args="-i"
          ANSIBLE_STDOUT_CALLBACK=$ANSIBLE_CALLBACK ansible-playbook -i ${{ env.INVENTORY_PATH }}/inventory .github/workflows/ansible_playbooks/ova_generator.yaml \
          --extra-vars " \
          wia_branch=${{ inputs.WAZUH_INSTALLATION_ASSISTANT_REFERENCE }} \
          repository=${{ inputs.WAZUH_PACKAGE_REPOSITORY }}  \
          ova_path=${{ env.OVA_PATH }} \
          wia_scripts=${{ env.WIA_DIR }} \
          wia_repository=${{ env.WIA_REPOSITORY }} \
          builder_args='$builder_args' \
          debug=yes" ${{ inputs.DEBUG }}

      - name: Export Instance to create OVA
        run: |
          EXPORT=$(aws ec2 create-instance-export-task --instance-id "${{ env.INSTANCE_ID }}" --target-environment vmware \
          --export-to-s3-task "ContainerFormat=${{ env.CONTAINER_FORMAT }},DiskImageFormat=VMDK,S3Bucket=${{ env.TEMPORAL_S3_BUCKET }},S3Prefix=${{ env.TEMPORAL_S3_PATH }}/${{ env.FILENAME }}")
          EXPORT_ID=$(echo ${EXPORT} | jq -r '.ExportTask.ExportTaskId')
          echo "EXPORT_ID=${EXPORT_ID}" >> $GITHUB_ENV

      - name: Wait for export OVA
        run: |
          MAX_RETRIES=40
          NUM_RETRIES=0
          while true; do
            STATUS=$(aws ec2 describe-export-tasks --export-task-ids "${{ env.EXPORT_ID }}" | jq -r '.ExportTasks[0].State')
            if [ "${STATUS}" == "completed" ]; then
              break
            fi
            sleep 270
            NUM_RETRIES=$((NUM_RETRIES+1))
            if [ ${NUM_RETRIES} -eq ${MAX_RETRIES} ]; then
              echo "Error exporting OVA"
              exit 1
            fi
          done

      - name: Getting OVA from temporal bucket
        run: |
          aws s3 --quiet cp "s3://${{ env.TEMPORAL_S3_BUCKET }}/${{ env.TEMPORAL_S3_PATH }}/${{ env.FILENAME }}${{ env.EXPORT_ID }}.ova" /tmp/${{ env.FILENAME_OVA }}

      - name: Standarizing OVA
        run: |
          sed -i "s|ovf:capacity=\"40\"|ovf:capacity=\"50\"|g" ova/wazuh_ovf_template
          bash ova/setOVADefault.sh "ova/" "/tmp/${{ env.FILENAME_OVA }}" "/tmp/${{ env.FILENAME_OVA }}" "ova/wazuh_ovf_template" "${{ env.WAZUH_VERSION }}"

      - name: Exporting OVA to final repository
        run: |
          aws s3 cp --quiet /tmp/${{ env.FILENAME_OVA }} s3://${{ secrets.AWS_S3_BUCKET }}/${{ env.S3_PATH }}/${{ env.FILENAME_OVA }}

      - name: Generating sha512 file
        if: ${{ inputs.checksum == true }}
        run: |
          sha512sum /tmp/${{ env.FILENAME_OVA }} > /tmp/${{ env.FILENAME_SHA }}
          aws s3 cp --quiet /tmp/${{ env.FILENAME_SHA }} s3://${{ secrets.AWS_S3_BUCKET }}/${{ env.S3_PATH }}/${{ env.FILENAME_SHA }}

      - name: Removing temporal files
        run: |
          aws s3 rm --quiet s3://${{ env.TEMPORAL_S3_BUCKET }}/${{ env.TEMPORAL_S3_PATH }}/${{ env.FILENAME }}${{ env.EXPORT_ID }}.ova

      - name: Delete allocated VM
        if: always() && steps.alloc_vm_ova.outcome == 'success'
        run: |
          aws ec2 terminate-instances --instance-ids "${{ env.INSTANCE_ID }}"<|MERGE_RESOLUTION|>--- conflicted
+++ resolved
@@ -4,29 +4,14 @@
 on:
   workflow_dispatch:
     inputs:
-<<<<<<< HEAD
-      WAZUH_VIRTUAL_MACHINES_REFERENCE:
-        description: 'Branch or tag of the wazuh-virtual-machines repository'
-        required: true
-        default: '5.0.0'
+      id:
+        description: "ID used to identify the workflow uniquely."
+        type: string
+        required: false
       WAZUH_INSTALLATION_ASSISTANT_REFERENCE:
         description: 'Branch or tag of the wazuh-installation-assistant repository'
         required: true
         default: '5.0.0'
-      WAZUH_AUTOMATION_REFERENCE:
-        description: 'Branch or tag of the wazuh-automation repository'
-        required: true
-        default: '5.0.0'
-=======
-      id:
-        description: "ID used to identify the workflow uniquely."
-        type: string
-        required: false
-      WAZUH_INSTALLATION_ASSISTANT_REFERENCE:
-        description: 'Branch or tag of the wazuh-installation-assistant repository'
-        required: true
-        default: '4.10.0'
->>>>>>> 55edcf20
       WAZUH_PACKAGE_REPOSITORY:
         type: choice
         description: 'Wazuh package repository from which to download the packages'
