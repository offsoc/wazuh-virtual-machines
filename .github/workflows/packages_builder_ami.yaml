run-name: Build AMI - Wazuh virtual machines ${{ inputs.id }} - Branch ${{ github.ref_name }} - Launched by @${{ github.actor }}
name: Build AMI

on:
  workflow_dispatch:
    inputs:
      id:
        description: "ID used to identify the workflow uniquely."
        type: string
        required: false
      wazuh_virtual_machines_reference:
        description: 'Branch or tag of the wazuh-virtual-machines repository'
        required: true
<<<<<<< HEAD
        default: '4.12.0'
      WAZUH_AUTOMATION_REFERENCE:
        description: 'Branch or tag of the wazuh-automation repository'
        required: true
        default: '4.12.0'
      WAZUH_INSTALLATION_ASSISTANT_REFERENCE:
        description: 'Branch or tag of the wazuh-installation-assistant repository'
        required: true
        default: '4.12.0'
      VERBOSITY:
=======
        default: '4.11.0'
      wazuh_automation_reference:
        description: 'Branch or tag of the wazuh-automation repository'
        required: true
        default: '4.11.0'
      wazuh_installation_assistant_reference:
        description: 'Branch or tag of the wazuh-installation-assistant repository'
        required: true
        default: '4.11.0'
      debug:
>>>>>>> 0829a690
        description: 'Verbosity level on playbooks execution'
        required: true
        default: '-v'
        type: choice
        options:
          - -v
          - -vv
          - -vvv
          - -vvvv
      ami_revision:
        description: |
          'For AMI candidates must be a number, e,g: -1.'
          'To build a development AMI, use another revision format, e.g: -dev'
        required: false
        default: '-1'
      destroy:
        type: boolean
        description: 'Destroy the base instance after the AMI is created'
        required: false
        default: true
  workflow_call:
    inputs:
      id:
        type: string
        required: false

env:
    COMPOSITE_NAME: "linux-amazon-2023ami-amd64"
    ALLOCATOR_PATH: "/tmp/allocatorvm_ami"
    PLAYBOOKS_PATH: "${{ github.workspace }}/ami/playbooks/"

permissions:
  id-token: write
  contents: read

jobs:
  Build_AMI:
    runs-on: ubuntu-22.04
    steps:
      - name: View parameters
        run: echo "${{ toJson(inputs) }}"

      - name: Checkout wazuh/wazuh-virtual-machines repository
        uses: actions/checkout@v4
        with:
          ref: ${{ inputs.wazuh_virtual_machines_reference }}

      - name: Configure aws credentials
        uses: aws-actions/configure-aws-credentials@v3
        with:
          role-to-assume: ${{ secrets.AWS_IAM_OVA_ROLE }}
          aws-region: us-east-1

      - name: Get Wazuh version
        run: |
            WAZUH_VERSION=$(cat VERSION)
            echo WAZUH_VERSION=$WAZUH_VERSION >> $GITHUB_ENV

      - name: Install Python and create virtual environment
        run: |
          sudo apt-get update
          sudo apt-get install -y python3 python3-pip
          python3 -m venv ami_env
          source ami_env/bin/activate
          python3 -m pip install --upgrade pip
          echo PATH=$PATH >> $GITHUB_ENV

      - name: Install Ansible
        run: |
          python3 -m pip install ansible-core==2.16

      - name: Ansible version
        run: ansible --version

      - name: Checkout wazuh/wazuh-automation repository
        uses: actions/checkout@v4
        with:
          repository: wazuh/wazuh-automation
          ref: ${{ inputs.wazuh_automation_reference }}
          token: ${{ secrets.GH_CLONE_TOKEN }}
          path: wazuh-automation

      - name: Install and set allocator requirements
        run: |
          python3 -m pip install -r wazuh-automation/deployability/deps/requirements.txt

      - name: Execute allocator module that will create the base instance
        id: alloc_vm_ami
        run: |
          python3 wazuh-automation/deployability/modules/allocation/main.py --action create --provider aws --size large --composite-name ${{ env.COMPOSITE_NAME }} --working-dir ${{ env.ALLOCATOR_PATH }} \
            --track-output ${{ env.ALLOCATOR_PATH }}/track.yml --inventory-output ${{ env.ALLOCATOR_PATH }}/inventory.yml --instance-name gha_${{ github.run_id }}_ami_build \
            --label-team devops --label-termination-date 1d
          sed 's/: */=/g' ${{ env.ALLOCATOR_PATH }}/inventory.yml > ${{ env.ALLOCATOR_PATH }}/inventory_mod.yml
          sed -n 's/^identifier: \(.*\)$/identifier=\1/p' ${{ env.ALLOCATOR_PATH }}/track.yml >> ${{ env.ALLOCATOR_PATH }}/inventory_mod.yml
          source ${{ env.ALLOCATOR_PATH }}/inventory_mod.yml
          echo "::add-mask::$ansible_host"
          echo "::add-mask::$ansible_port"
          echo "::add-mask::$ansible_user"
          echo "::add-mask::$ansible_ssh_private_key_file"
          echo "::add-mask::$ansible_ssh_common_args"
          echo "::add-mask::$identifier"
          cat "${{ env.ALLOCATOR_PATH }}/inventory_mod.yml" >> $GITHUB_ENV;

      - name: Generate inventory
        run: |
          echo "[gha_instance]" > ${{ env.ALLOCATOR_PATH }}/inventory_ansible.ini
          echo "${{ env.ansible_host }} ansible_port=${{ env.ansible_port }} ansible_user=${{ env.ansible_user }} ansible_ssh_private_key_file=${{ env.ansible_ssh_private_key_file }} ansible_ssh_common_args='${{ env.ansible_ssh_common_args }}'" >> ${{ env.ALLOCATOR_PATH }}/inventory_ansible.ini


      - name: Run Ansible playbook to install Wazuh components
        run: |
          ansible-playbook -i ${{ env.ALLOCATOR_PATH }}/inventory_ansible.ini \
          ${{ env.PLAYBOOKS_PATH }}/build_ami_packages.yaml \
          --extra-vars "installation_assistant_reference=${{ inputs.wazuh_installation_assistant_reference }}" \
          "${{ inputs.debug }}"


      - name: Stop instance
        run: |
          aws ec2 stop-instances --instance-ids ${{ env.identifier }}

      - name: Check EC2 instance status until stopped
        id: check_status
        run: |
          TIMEOUT=120
          INTERVAL=2
          ELAPSED=0

          while [ $ELAPSED -lt $TIMEOUT ]; do
            STATUS=$(aws ec2 describe-instances --instance-ids ${{ env.identifier }} --query 'Reservations[*].Instances[*].State.Name' --output text)
            echo "Instance status: $STATUS"

            if [ "$STATUS" == "stopped" ]; then
              echo "Instance is stopped."
              break
            fi

            echo "Waiting for instance to stop..."
            sleep $INTERVAL
            ELAPSED=$((ELAPSED + INTERVAL))
          done

          if [ $ELAPSED -ge $TIMEOUT ]; then
            echo "Timeout reached. The instance is still not stopped."
            exit 1
          fi

      - name: Build AMI from instance
        if: success()
        run: |
          AMI_NAME="Wazuh_v${{ env.WAZUH_VERSION }}${{ inputs.ami_revision }}"
          aws ec2 create-image --instance-id ${{ env.identifier }} --name "$AMI_NAME" --no-reboot
          AMI_ID=$(aws ec2 describe-images --filters "Name=name,Values=$AMI_NAME" --query 'Images[*].ImageId' --output text)
          echo "AMI_ID=$AMI_ID" >> $GITHUB_ENV
          echo "AMI creation started with name $AMI_NAME"

      - name: Check AMI status until available
        id: check_ami_status
        run: |
          TIMEOUT=1800
          INTERVAL=30
          ELAPSED=0

          while [ $ELAPSED -lt $TIMEOUT ]; do
            STATUS=$(aws ec2 describe-images --image-ids ${{ env.AMI_ID }} --query 'Images[*].State' --output text)
            echo "AMI status: $STATUS"

            if [ "$STATUS" == "available" ]; then
              echo "AMI is available."
              break
            fi

            echo "Waiting for AMI ${{ env.AMI_ID }} to be available..."
            sleep $INTERVAL
            ELAPSED=$((ELAPSED + INTERVAL))
          done

          if [ $ELAPSED -ge $TIMEOUT ]; then
            echo "Timeout reached. The AMI ${{ env.AMI_ID }} is still not available."
            exit 1
          fi

      - name: Tag AMI
        if: success()
        run: |
          aws ec2 create-tags --resources ${{ env.AMI_ID }} --tags Key=Name,Value="Wazuh_v${{ env.WAZUH_VERSION }}${{ inputs.ami_revision }}"

      - name: Delete allocated VM
        if: always() && steps.alloc_vm_ami.outcome == 'success' && inputs.destroy == true
        run: python3 wazuh-automation/deployability/modules/allocation/main.py --action delete --track-output ${{ env.ALLOCATOR_PATH }}/track.yml

      - name: Compress Allocator directory
        id: generate_artifacts
        if: always() && steps.alloc_vm_ami.outcome == 'success' && inputs.destroy == false
        run: zip -P "${{ secrets.ZIP_ARTIFACTS_PASSWORD }}" -r ${{ env.ALLOCATOR_PATH }}.zip ${{ env.ALLOCATOR_PATH }}
        continue-on-error: true

      - name: Upload Allocator directory as artifact
        if: always() && steps.generate_artifacts.outcome == 'success'
        uses: actions/upload-artifact@v4
        with:
          name: instance_info
          path: ${{ env.ALLOCATOR_PATH }}.zip<|MERGE_RESOLUTION|>--- conflicted
+++ resolved
@@ -11,29 +11,16 @@
       wazuh_virtual_machines_reference:
         description: 'Branch or tag of the wazuh-virtual-machines repository'
         required: true
-<<<<<<< HEAD
         default: '4.12.0'
-      WAZUH_AUTOMATION_REFERENCE:
-        description: 'Branch or tag of the wazuh-automation repository'
-        required: true
-        default: '4.12.0'
-      WAZUH_INSTALLATION_ASSISTANT_REFERENCE:
-        description: 'Branch or tag of the wazuh-installation-assistant repository'
-        required: true
-        default: '4.12.0'
-      VERBOSITY:
-=======
-        default: '4.11.0'
       wazuh_automation_reference:
         description: 'Branch or tag of the wazuh-automation repository'
         required: true
-        default: '4.11.0'
+        default: '4.12.0'
       wazuh_installation_assistant_reference:
         description: 'Branch or tag of the wazuh-installation-assistant repository'
         required: true
-        default: '4.11.0'
+        default: '4.12.0'
       debug:
->>>>>>> 0829a690
         description: 'Verbosity level on playbooks execution'
         required: true
         default: '-v'
