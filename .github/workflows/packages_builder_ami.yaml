run-name: Build AMI - Wazuh virtual machines ${{ inputs.id }} - Branch ${{ github.ref_name }} - Launched by @${{ github.actor }}
name: Build AMI

on:
  workflow_dispatch:
    inputs:
      id:
        description: "ID used to identify the workflow uniquely."
        type: string
        required: false
      wazuh_virtual_machines_reference:
        description: 'Branch or tag of the wazuh-virtual-machines repository'
        required: true
<<<<<<< HEAD
        default: '4.10.0'
      wazuh_automation_reference:
        description: 'Branch or tag of the wazuh-automation repository'
        required: true
        default: '4.10.0'
      wazuh_installation_assistant_reference:
        description: 'Branch or tag of the wazuh-installation-assistant repository'
        required: true
        default: '4.10.0'
      debug:
=======
        default: '4.10.1'
      WAZUH_AUTOMATION_REFERENCE:
        description: 'Branch or tag of the wazuh-automation repository'
        required: true
        default: '4.10.1'
      WAZUH_INSTALLATION_ASSISTANT_REFERENCE:
        description: 'Branch or tag of the wazuh-installation-assistant repository'
        required: true
        default: '4.10.1'
      VERBOSITY:
>>>>>>> ed9e1cfe
        description: 'Verbosity level on playbooks execution'
        required: true
        default: '-v'
        type: choice
        options:
          - -v
          - -vv
          - -vvv
          - -vvvv
      ami_revision:
        description: |
          'For AMI candidates must be a number, e,g: -1.'
          'To build a development AMI, use another revision format, e.g: -dev'
        required: false
        default: '-1'
      destroy:
        type: boolean
        description: 'Destroy the base instance after the AMI is created'
        required: false
        default: true
  workflow_call:
    inputs:
      id:
        type: string
        required: false

env:
    COMPOSITE_NAME: "linux-amazon-2-ami-amd64"
    ALLOCATOR_PATH: "/tmp/allocatorvm_ami"
    PLAYBOOKS_PATH: "${{ github.workspace }}/ami/playbooks/"

permissions:
  id-token: write
  contents: read

jobs:
  Build_AMI:
    runs-on: ubuntu-latest
    steps:
      - name: View parameters
        run: echo "${{ toJson(inputs) }}"

      - name: Checkout wazuh/wazuh-virtual-machines repository
        uses: actions/checkout@v4
        with:
          ref: ${{ inputs.wazuh_virtual_machines_reference }}

      - name: Configure aws credentials
        uses: aws-actions/configure-aws-credentials@v3
        with:
          role-to-assume: ${{ secrets.AWS_IAM_OVA_ROLE }}
          aws-region: us-east-1

      - name: Get Wazuh version
        run: |
            WAZUH_VERSION=$(cat VERSION)
            echo WAZUH_VERSION=$WAZUH_VERSION >> $GITHUB_ENV

      - name: Install Python and create virtual environment
        run: |
          sudo apt-get update
          sudo apt-get install -y python3 python3-pip
          python3 -m venv ami_env
          source ami_env/bin/activate
          python3 -m pip install --upgrade pip
          echo PATH=$PATH >> $GITHUB_ENV

      - name: Install Ansible
        run: |
          python3 -m pip install ansible-core==2.16

      - name: Ansible version
        run: ansible --version

      - name: Checkout wazuh/wazuh-automation repository
        uses: actions/checkout@v4
        with:
          repository: wazuh/wazuh-automation
          ref: ${{ inputs.wazuh_automation_reference }}
          token: ${{ secrets.GH_CLONE_TOKEN }}
          path: wazuh-automation

      - name: Install and set allocator requirements
        run: |
          python3 -m pip install -r wazuh-automation/deployability/deps/requirements.txt

      - name: Execute allocator module that will create the base instance
        id: alloc_vm_ami
        run: |
          python3 wazuh-automation/deployability/modules/allocation/main.py --action create --provider aws --size large --composite-name ${{ env.COMPOSITE_NAME }} --working-dir ${{ env.ALLOCATOR_PATH }} \
            --track-output ${{ env.ALLOCATOR_PATH }}/track.yml --inventory-output ${{ env.ALLOCATOR_PATH }}/inventory.yml --instance-name gha_${{ github.run_id }}_ami_build \
            --label-team devops --label-termination-date 1d
          sed 's/: */=/g' ${{ env.ALLOCATOR_PATH }}/inventory.yml > ${{ env.ALLOCATOR_PATH }}/inventory_mod.yml
          sed -n 's/^identifier: \(.*\)$/identifier=\1/p' ${{ env.ALLOCATOR_PATH }}/track.yml >> ${{ env.ALLOCATOR_PATH }}/inventory_mod.yml
          source ${{ env.ALLOCATOR_PATH }}/inventory_mod.yml
          echo "::add-mask::$ansible_host"
          echo "::add-mask::$ansible_port"
          echo "::add-mask::$ansible_user"
          echo "::add-mask::$ansible_ssh_private_key_file"
          echo "::add-mask::$ansible_ssh_common_args"
          echo "::add-mask::$identifier"
          cat "${{ env.ALLOCATOR_PATH }}/inventory_mod.yml" >> $GITHUB_ENV;

      - name: Generate inventory
        run: |
          echo "[gha_instance]" > ${{ env.ALLOCATOR_PATH }}/inventory_ansible.ini
          echo "${{ env.ansible_host }} ansible_port=${{ env.ansible_port }} ansible_user=${{ env.ansible_user }} ansible_ssh_private_key_file=${{ env.ansible_ssh_private_key_file }} ansible_ssh_common_args='${{ env.ansible_ssh_common_args }}'" >> ${{ env.ALLOCATOR_PATH }}/inventory_ansible.ini


      - name: Run Ansible playbook to install Wazuh components
        run: |
          ansible-playbook -i ${{ env.ALLOCATOR_PATH }}/inventory_ansible.ini ${{ env.PLAYBOOKS_PATH }}/build_ami_packages.yaml --extra-vars "installation_assistant_reference=${{ inputs.wazuh_installation_assistant_reference }}" ${{ inputs.debug }}

      - name: Stop instance
        run: |
          aws ec2 stop-instances --instance-ids ${{ env.identifier }}

      - name: Check EC2 instance status until stopped
        id: check_status
        run: |
          TIMEOUT=120
          INTERVAL=2
          ELAPSED=0

          while [ $ELAPSED -lt $TIMEOUT ]; do
            STATUS=$(aws ec2 describe-instances --instance-ids ${{ env.identifier }} --query 'Reservations[*].Instances[*].State.Name' --output text)
            echo "Instance status: $STATUS"

            if [ "$STATUS" == "stopped" ]; then
              echo "Instance is stopped."
              break
            fi

            echo "Waiting for instance to stop..."
            sleep $INTERVAL
            ELAPSED=$((ELAPSED + INTERVAL))
          done

          if [ $ELAPSED -ge $TIMEOUT ]; then
            echo "Timeout reached. The instance is still not stopped."
            exit 1
          fi

      - name: Build AMI from instance
        if: success()
        run: |
          AMI_NAME="Wazuh_v${{ env.WAZUH_VERSION }}${{ inputs.ami_revision }}"
          aws ec2 create-image --instance-id ${{ env.identifier }} --name "$AMI_NAME" --no-reboot
          AMI_ID=$(aws ec2 describe-images --filters "Name=name,Values=$AMI_NAME" --query 'Images[*].ImageId' --output text)
          echo "AMI_ID=$AMI_ID" >> $GITHUB_ENV
          echo "AMI creation started with name $AMI_NAME"

      - name: Check AMI status until available
        id: check_ami_status
        run: |
          TIMEOUT=1800
          INTERVAL=30
          ELAPSED=0

          while [ $ELAPSED -lt $TIMEOUT ]; do
            STATUS=$(aws ec2 describe-images --image-ids ${{ env.AMI_ID }} --query 'Images[*].State' --output text)
            echo "AMI status: $STATUS"

            if [ "$STATUS" == "available" ]; then
              echo "AMI is available."
              break
            fi

            echo "Waiting for AMI ${{ env.AMI_ID }} to be available..."
            sleep $INTERVAL
            ELAPSED=$((ELAPSED + INTERVAL))
          done

          if [ $ELAPSED -ge $TIMEOUT ]; then
            echo "Timeout reached. The AMI ${{ env.AMI_ID }} is still not available."
            exit 1
          fi

      - name: Tag AMI
        if: success()
        run: |
          aws ec2 create-tags --resources ${{ env.AMI_ID }} --tags Key=Name,Value="Wazuh_v${{ env.WAZUH_VERSION }}${{ inputs.ami_revision }}"

      - name: Delete allocated VM
        if: always() && steps.alloc_vm_ami.outcome == 'success' && inputs.destroy == true
        run: python3 wazuh-automation/deployability/modules/allocation/main.py --action delete --track-output ${{ env.ALLOCATOR_PATH }}/track.yml

      - name: Compress Allocator directory
        id: generate_artifacts
        if: always() && steps.alloc_vm_ami.outcome == 'success' && inputs.destroy == false
        run: zip -P "${{ secrets.ZIP_ARTIFACTS_PASSWORD }}" -r ${{ env.ALLOCATOR_PATH }}.zip ${{ env.ALLOCATOR_PATH }}
        continue-on-error: true

      - name: Upload Allocator directory as artifact
        if: always() && steps.generate_artifacts.outcome == 'success'
        uses: actions/upload-artifact@v4
        with:
          name: instance_info
          path: ${{ env.ALLOCATOR_PATH }}.zip<|MERGE_RESOLUTION|>--- conflicted
+++ resolved
@@ -11,18 +11,6 @@
       wazuh_virtual_machines_reference:
         description: 'Branch or tag of the wazuh-virtual-machines repository'
         required: true
-<<<<<<< HEAD
-        default: '4.10.0'
-      wazuh_automation_reference:
-        description: 'Branch or tag of the wazuh-automation repository'
-        required: true
-        default: '4.10.0'
-      wazuh_installation_assistant_reference:
-        description: 'Branch or tag of the wazuh-installation-assistant repository'
-        required: true
-        default: '4.10.0'
-      debug:
-=======
         default: '4.10.1'
       WAZUH_AUTOMATION_REFERENCE:
         description: 'Branch or tag of the wazuh-automation repository'
@@ -33,7 +21,6 @@
         required: true
         default: '4.10.1'
       VERBOSITY:
->>>>>>> ed9e1cfe
         description: 'Verbosity level on playbooks execution'
         required: true
         default: '-v'
