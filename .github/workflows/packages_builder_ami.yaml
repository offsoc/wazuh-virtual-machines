--- conflicted
+++ resolved
@@ -14,19 +14,11 @@
       wazuh_automation_reference:
         description: 'Branch or tag of the wazuh-automation repository'
         required: true
-<<<<<<< HEAD
-        default: '4.13.1'
-      wazuh_installation_assistant_reference:
-        description: 'Branch or tag of the wazuh-installation-assistant repository'
-        required: true
-        default: '4.13.1'
-=======
         default: '4.14.0'
       wazuh_installation_assistant_reference:
         description: 'Branch or tag of the wazuh-installation-assistant repository'
         required: true
         default: '4.14.0'
->>>>>>> 302fc26e
       debug:
         description: 'Verbosity level on playbooks execution'
         required: true
