run-name: Build AMI - Wazuh ${{ inputs.PACKAGE_VERSION }} Version - Launched by @${{ github.actor }}
name: Build AMI

on:
  workflow_dispatch:
    inputs:
      PACKAGE_VERSION:
        description: 'Wazuh version to build'
        required: true
        default: '5.0.0'
      WAZUH_VIRTUAL_MACHINES_REFERENCE:
        description: 'Branch or tag of the wazuh-virtual-machines repository where the workflow will be triggered'
        required: true
        default: '5.0.0'
      WAZUH_AUTOMATION_REFERENCE:
        description: 'Branch or tag of the wazuh-automation repository'
        required: true
<<<<<<< HEAD
        default: '5.0.0'
=======
        default: '4.10.0'
      WAZUH_INSTALLATION_ASSISTANT_REFERENCE:
        description: 'Branch or tag of the wazuh-installation-assistant repository'
        required: true
        default: '4.10.0'
      SUFFIX_AMI:
        description: 'Suffix to add to the AMI name, must begin with "_" without quotes. For pre-relase, use -1'
        required: false
        default: '-1'
      DESTROY:
        type: boolean
        description: 'Destroy the base instance after the AMI is created'
        required: false
        default: true
>>>>>>> 843fab00
<|MERGE_RESOLUTION|>--- conflicted
+++ resolved
@@ -15,14 +15,11 @@
       WAZUH_AUTOMATION_REFERENCE:
         description: 'Branch or tag of the wazuh-automation repository'
         required: true
-<<<<<<< HEAD
         default: '5.0.0'
-=======
-        default: '4.10.0'
       WAZUH_INSTALLATION_ASSISTANT_REFERENCE:
         description: 'Branch or tag of the wazuh-installation-assistant repository'
         required: true
-        default: '4.10.0'
+        default: '5.0.0'
       SUFFIX_AMI:
         description: 'Suffix to add to the AMI name, must begin with "_" without quotes. For pre-relase, use -1'
         required: false
@@ -31,5 +28,4 @@
         type: boolean
         description: 'Destroy the base instance after the AMI is created'
         required: false
-        default: true
->>>>>>> 843fab00
+        default: true